﻿﻿﻿using System;
using System.Collections.Generic;
using System.Linq;
using System.Text;
using System.Threading.Tasks;
using Microsoft.Boogie;
using Microsoft.Boogie.GraphUtil;
using System.IO;
using System.Diagnostics;
using Microsoft.Boogie.VCExprAST;
using VC;
using Microsoft.Basetypes;
using BType = Microsoft.Boogie.Type;
using Dependency;

namespace Dependency
{
    class Utils
    {
        public static void PrintError(string fname)
        {
            Console.WriteLine(fname);
            Console.Error.WriteLine(fname);
        }

        public static bool ParseProgram(string fname, out Program prog)
        {
            prog = null;
            int errCount;
            try
            {
                errCount = Parser.Parse(fname, new List<string>(), out prog);
                if (errCount != 0 || prog == null)
                {
                    Console.WriteLine("WARNING: {0} parse errors detected in {1}", errCount, fname);
                    return false;
                }
            }
            catch (IOException e)
            {
                Console.WriteLine("WARNING: Error opening file \"{0}\": {1}", fname, e.Message);
                return false;
            }
            errCount = prog.Resolve();
            if (errCount > 0)
            {
                Console.WriteLine("WARNING: {0} name resolution errors in {1}", errCount, fname);
                return false;
            }
            ModSetCollector c = new ModSetCollector();
            c.DoModSetAnalysis(prog);
            errCount = prog.Typecheck();
            if (errCount > 0)
            {
                Console.WriteLine("WARNING: {0} type checking errors in {1}", errCount, fname);
                return false;
            }
            return true;
        }

        public static void LogStopwatch(Stopwatch sw, string s, int timeout)
        {
            var t = sw.ElapsedMilliseconds/1000;
            Console.WriteLine("[STATS]: Time after {0} is {1} secs", s, t);
            if (t > timeout)
                throw new Exception(string.Format("Timeout exceeded after {0} seconds", t));
        }

        public static void ExecuteBinary(string binaryName, string arguments)
        {
            try
            {
                ProcessStartInfo procInfo = new ProcessStartInfo();
                procInfo.UseShellExecute = false;
                procInfo.FileName = binaryName;
                procInfo.Arguments = arguments;
                procInfo.WindowStyle = ProcessWindowStyle.Hidden;
                procInfo.RedirectStandardOutput = true;
                Process proc = new Process();
                proc.StartInfo = procInfo;
                proc.EnableRaisingEvents = false;
                proc.Start();
                string output = "";
                output = proc.StandardOutput.ReadToEnd();
                proc.WaitForExit();
                Console.WriteLine("\tEND Executing {0} {1}", binaryName, arguments);
            }
            catch (Exception e)
            {
                Console.WriteLine("\tEND Executing {0} {1} with Exceptin {2}", binaryName, arguments, e.Message);
            }
        }

        public static void StripContracts(Program prog)
        {
            //make any asserts/requires/ensures free on the entire program (as procedures get inlined)
            prog.TopLevelDeclarations.OfType<Procedure>().Iter
                (proc =>
                {
                    proc.Requires = proc.Requires.Select(x => new Requires(true, x.Condition)).ToList();
                    proc.Ensures = proc.Ensures.Select(x => new Ensures(true, x.Condition)).ToList();
                });
            (new Utils.RemoveAsserts()).Visit(prog);
        }

        public static void PrintProgram(Program prog, string filename)
        {
            var tuo = new TokenTextWriter(filename, true);
            prog.Emit(tuo);
            tuo.Close();
        }

        public static class DeclUtils
        {
            static int retCnt = 0;
            public static Function MkOrGetFunc(Program prog, string name, BType retType, List<BType> inTypes)
            {
                var fns = prog.TopLevelDeclarations.OfType<Function>().Where(x => x.Name == name);
                if (fns.Count() != 0)
                    return fns.FirstOrDefault();
                Function func = new Function(
                    Token.NoToken,
                    name,
                    inTypes.Select(t => (Variable)Utils.DeclUtils.MkFormal(t)).ToList(),
                    Utils.DeclUtils.MkFormal(retType));
                prog.AddTopLevelDeclaration(func);
                return func;
            }
            public static NAryExpr MkFuncApp(Function f, List<Expr> args)
            {
                return new NAryExpr(new Token(), new FunctionCall(f), args);
            }
            public static Formal MkFormal(BType t)
            {
                return new Formal(Token.NoToken, new TypedIdent(Token.NoToken, "ret" + retCnt++, t), false);
            }
            public static Variable MkGlobalVariable(Program prog, string name, BType type)
            {
                var g = new GlobalVariable(Token.NoToken, new TypedIdent(Token.NoToken, name, type));
                prog.AddTopLevelDeclaration(g);
                return g;
            }
            public static Variable MkLocalVariable(Program prog, Implementation impl, string name, BType btype)
            {
                var l = new LocalVariable(Token.NoToken, new TypedIdent(Token.NoToken, name, btype));
                impl.LocVars.Add(l);
                return l;
            }

        }

        public static class AttributeUtils
        {
            public const int WholeProcChangeAttributeVal = -1;
            public static List<object> GetAttributeVals(QKeyValue attributes, string key)
            {
                for (QKeyValue attr = attributes; attr != null; attr = attr.Next)
                    if (attr.Key == key)
                        return (List<object>) attr.Params;

                return new List<object>();
            }

            static public string GetSourceFile(Block block)
            {
                if (block.cmds == null)
                {
                    return null;
                }
                string file = null;
                foreach (var cmd in block.cmds)
                {

                    if (cmd is AssertCmd)
                    {
                        var assert = cmd as AssertCmd;
                        if (assert == null)
                        {
                            continue;
                        }
                        // TODO: magic strings
                        file = QKeyValue.FindStringAttribute(assert.Attributes, "sourceFile");
                        file = file == null ? QKeyValue.FindStringAttribute(assert.Attributes, "sourcefile") : file;
                        if (file != null)
                        {
                            break;
                        }
                    }
                }
                
                if (file == "unknown") return null;
                return file;
            }

            //static public int GetSourceLine(Block block)
            //{
            //    AssertCmd cmd = (block.Cmds != null && block.Cmds.Count > 0) ? block.Cmds[0] as AssertCmd : null;
            //    if (cmd == null) return -1;
            //    // TODO: magic strings
            //    var line = QKeyValue.FindIntAttribute(cmd.Attributes, "sourceLine", -1);
            //    if (line == -1) line = QKeyValue.FindIntAttribute(cmd.Attributes, "sourceline", -1);
            //    return line;
            //}

            /// <summary>
            /// Returns the list of sourcelines in a block
            /// </summary>
            /// <param name="block"></param>
            /// <returns></returns>
            static public HashSet<int> GetSourceLines(Block block)
            {
                var lines = new HashSet<int>();
                if (block.cmds == null)
                {
                    return lines;
                }
<<<<<<< HEAD
                
=======
>>>>>>> dff78711
                foreach(AssertCmd cmd in block.Cmds.Where(x => x is AssertCmd))
                {
                    var line = QKeyValue.FindIntAttribute(cmd.Attributes, "sourceLine", -1);
                    if (line == -1) line = QKeyValue.FindIntAttribute(cmd.Attributes, "sourceline", -1);
                    if (line != -1) lines.Add(line);
                }
                return lines;
            }


            // returns the source line adhering to the end of the implementaition
            static public string GetImplSourceFile(Implementation node)
            {
                string sourcefile = null;
                foreach (var b in node.Blocks)
                {
                    sourcefile = GetSourceFile(b);
                    if (sourcefile != null) // TODO: magic string
                        break;
                }
                return sourcefile;
            }
        }

        public static class DependenciesUtils
        {

            public static void AddCalleeDependencySpecs(Program prog, Procedure p, Dependencies dep)
            {
                //return;
                foreach (Variable o in dep.Keys)
                {
                    if (o is LocalVariable) continue; //the dependency contains locals
                    if (p.InParams.Contains(o)) continue; //sometimes in params also show up
                    //var oDeps = dep[o].Select(x => (Variable) new Formal(Token.NoToken, x.TypedIdent, false)).ToList();
                    if (dep[o].Where(x => x.Name == Utils.VariableUtils.NonDetVar.Name).Count() != 0) continue;
                    var fnName = "AbstractNonTaint__" + p.Name + "_" + o.Name;
                    Function oFunc = Utils.DeclUtils.MkOrGetFunc(prog, fnName, o.TypedIdent.Type, dep[o].Select(x => x.TypedIdent.Type).ToList());
                    var fExpr = Utils.DeclUtils.MkFuncApp(oFunc, dep[o].Select(x => (Expr)Expr.Ident(x)).ToList());
                    var ens = Expr.Eq(Expr.Ident(o),
                        new OldExpr(Token.NoToken, fExpr));
                    p.Ensures.Add(new Ensures(true, ens));
                }
            }

            public static Dictionary<Procedure, Dependencies> BaseDependencies(Program program)
            {
                Dictionary<Procedure, Dependencies> result = new Dictionary<Procedure, Dependencies>();
                foreach (var proc in program.TopLevelDeclarations.OfType<Procedure>())
                {
                    result[proc] = new Dependencies();
                    proc.Modifies.Iter(m => result[proc][m.Decl] = new VarSet());
                }
                return result;
            }

            public static void JoinProcDependencies(Dictionary<Procedure, Dependencies> lhs, Dictionary<Procedure, Dependencies> rhs)
            {
                lhs.Keys.Iter(p => { if (rhs.ContainsKey(p)) lhs[p].JoinWith(rhs[p]); });
                rhs.Keys.Iter(p => { if (!lhs.ContainsKey(p)) lhs[p] = rhs[p]; });
            }

            public static void PruneProcDependencies(Program program, Dictionary<Procedure, Dependencies> procDependencies)
            {
                procDependencies.Iter(pd => { var impl = program.Implementations.SingleOrDefault(i => i.Proc == pd.Key); if (impl != null) pd.Value.Prune(impl); });
            }


            //public static Dependencies SuperBlockDependencies(AbstractedTaint.SuperBlock superBlock, Dependencies exitBlockDeps, Dictionary<Procedure, Dependencies> procDependencies)
            //{
            //    var result = new Dependencies();
            //    var rsVisitor = new SimpleReadSetVisitor(procDependencies);
            //    var msVisitor = new SimpleModSetVisitor(procDependencies);

            //    // extract read & mod set from blocks
            //    rsVisitor.Visit(superBlock.StartBlock); msVisitor.Visit(superBlock.StartBlock);
            //    superBlock.AllBlocks.Iter(b => { rsVisitor.Visit(b); msVisitor.Visit(b); });

            //    //Console.WriteLine("exitBlockDeps = " + exitBlockDeps);
            //    //Console.WriteLine("readSet = ");
            //    //rsVisitor.ReadSet.Print();
            //    //Console.WriteLine("modSet = ");
            //    //msVisitor.ModSet.Print();

            //    // create the superblock dependencies using the exit block
            //    exitBlockDeps.Where(d => msVisitor.ModSet.Contains(d.Key))
            //                 .Iter(d => result[d.Key] = new HashSet<Variable>(d.Value.Intersect(rsVisitor.ReadSet)));

            //    return result;
            //}
        }


        public static HashSet<Block> ComputeChangedBlocks(Program program, List<Tuple<string, string, int>> changeLog)
        {
            var result = new HashSet<Block>();
            foreach (var changesPerFile in changeLog.GroupBy(t => t.Item1))
            {
                foreach (var changesPerProc in changesPerFile.GroupBy(t => t.Item2))
                {
                    foreach (var impl in program.Implementations.Where(i => i.Proc.Name.StartsWith(changesPerProc.Key))) // dealing with loops which are procs with name <orig_proc>_loop_head etc.
                    {
                        if (changesPerProc.FirstOrDefault(t => t.Item3 == Utils.AttributeUtils.WholeProcChangeAttributeVal) == null)
                            foreach (var procChange in changesPerProc)
                            {
                                // add in the block pertaining to the changed line
                                //impl.Blocks.Where(b => Utils.AttributeUtils.GetSourceLine(b) == procChange.Item3)
                                //                    .Iter(b => result.Add(b));
                                impl.Blocks
                                    .Where(b => Utils.AttributeUtils.GetSourceLines(b).Contains(procChange.Item3))
                                    .Iter(b => result.Add(b));
                            }
                    }
                }
            }
            return result;
        }

        public static HashSet<Procedure> ComputeChangedProcs(Program program, List<Tuple<string, string, int>> changeLog)
        {
            var result = new HashSet<Procedure>();
            foreach (var changesPerFile in changeLog.GroupBy(t => t.Item1))
            {
                foreach (var changesPerProc in changesPerFile.GroupBy(t => t.Item2))
                {
                    var impl = program.Implementations.FirstOrDefault(i => i.Proc.Name == changesPerProc.Key);
                    if (changesPerProc.FirstOrDefault(t => t.Item3 == Utils.AttributeUtils.WholeProcChangeAttributeVal) != null)
                        result.Add(impl.Proc); // whole procedure changed
                }
            }
            return result;
        }

        public static Dictionary<Absy, Implementation> ComputeNodeToImpl(Program program)
        {
            Dictionary<Absy, Implementation> result = new Dictionary<Absy, Implementation>();
            program.Implementations.Iter(impl => impl.Blocks.Iter(b => { b.Cmds.Iter(c => result[c] = impl); result[b.TransferCmd] = impl; }));
            return result;
        }

        public static void ComputeDominators(Program program, Implementation impl, Dictionary<Block, HashSet<Block>> dominatedBy)
        {
            // reverse the control dependence mapping (easier for the algorithm)
            foreach (var cd in program.ProcessLoops(impl).ControlDependence())
            {
                foreach (var controlled in cd.Value)
                {
                    if (!dominatedBy.ContainsKey(controlled))
                        dominatedBy[controlled] = new HashSet<Block>();
                    dominatedBy[controlled].Add(cd.Key);
                }
            }
            // TODO: there's no need for this since the dependencies of the immediate dominator should contain all predecessors
            //       but somehow including this makes the analysis faster (?!)
            bool done;
            do
            {
                done = true;
                var newDominatedBy = new Dictionary<Block, HashSet<Block>>();
                foreach (var dom in dominatedBy)
                {
                    var dominators = dom.Value;
                    var newDominators = new HashSet<Block>();
                    newDominators.UnionWith(dominators);
                    foreach (var block in dominators)
                    {   // each block is also dominated by the the dominators of its dominators   
                        if (dominatedBy.Keys.Contains(block))
                            newDominators.UnionWith(dominatedBy[block]);
                    }
                    newDominatedBy[dom.Key] = newDominators;
                    if (newDominators.Count > dominators.Count)
                        done = false;
                }
                if (!done)
                    newDominatedBy.Iter(dom => dominatedBy[dom.Key].UnionWith(dom.Value));
            } while (!done);
            //*/

        }

        public static HashSet<Block> ExtractTaint(DependencyVisitor visitor)
        {
            var worklist = visitor.worklist;
            var result = new HashSet<Block>();
            foreach (var stmt in worklist.stateSpace.Keys)
	        {
                var block = visitor.worklist.cmdBlocks[stmt];
                var deps = worklist.stateSpace[stmt];
                if (visitor.branchCondVars.ContainsKey(block) &&
                    visitor.branchCondVars[block].Any(v => deps.ContainsKey(v) && VariableUtils.IsTainted(deps[v])))
                        result.Add(block);
                else if (VariableUtils.ExtractVars(stmt).Any(v => deps.ContainsKey(v) && VariableUtils.IsTainted(deps[v])))
                    result.Add(block);
	        }
            return result;
        }


        public static class VariableUtils
        {
            public static GlobalVariable NonDetVar = new GlobalVariable(Token.NoToken, new TypedIdent(Token.NoToken, "*", Microsoft.Boogie.Type.Int));
            public static GlobalVariable BottomUpTaintVar = new GlobalVariable(Token.NoToken, new TypedIdent(Token.NoToken, "^", Microsoft.Boogie.Type.Int));
            public static GlobalVariable TopDownTaintVar = new GlobalVariable(Token.NoToken, new TypedIdent(Token.NoToken, "~", Microsoft.Boogie.Type.Int));

            private class VariableExtractor : StandardVisitor
            {
                public VarSet Vars = new VarSet();
                public override Variable VisitVariable(Variable node)
                {
                    Vars.Add(node);
                    return node;
                }
            }
            private static VariableExtractor varExtractor = new VariableExtractor();
            
            public static HashSet<Variable> ExtractVars(Absy node)
            {
                varExtractor.Vars = new VarSet();
                varExtractor.Visit(node);
                return varExtractor.Vars;
            }

            public static void PruneLocals(Implementation impl, VarSet vars)
            {
                if (impl == null) 
                    return;
                vars.RemoveWhere(v => !(v is GlobalVariable || impl.Proc.InParams.Contains(v) || impl.Proc.OutParams.Contains(v)));
            }

            // add in the Procedure's inputs\outputs that adhere to the Implementation inputs\outputs in vars
            public static void FixFormals(Implementation impl, VarSet vars)
            {
                if (impl == null) // stubs
                    return;
                var formals = new VarSet();
                // inputs
                formals.UnionWith(Utils.VariableUtils.ImplInputsToProcInputs(impl, vars));
                // outputs
                vars.Iter(v => { if (impl.OutParams.Contains(v)) formals.Add(ImplOutputToProcOutput(impl, v)); });
                vars.UnionWith(formals);
            }

            public static VarSet ImplInputsToProcInputs(Implementation impl, VarSet vars)
            {
                var result = new VarSet();
                foreach (var v in vars)
                {
                    if (impl.InParams.Contains(v))
                    {// replace Implemetation inputs with Procedure inputs
                        result.Add(impl.Proc.InParams[impl.InParams.IndexOf(v)]);
                    }
                    else if (v is GlobalVariable || impl.Proc.InParams.Contains(v))
                    {
                        result.Add(v);
                    }
                }
                return result;
            }
            public static Variable ImplOutputToProcOutput(Implementation node, Variable v)
            {
                var index = node.OutParams.IndexOf(v);
                if (index >= 0) // replace Implemetation outputs with Procedure outputs
                    return node.Proc.OutParams[index];
                else
                    return v; // leave non-outputs as is
            }


            public static bool IsTainted(VarSet vars)
            {
                return vars.Contains(BottomUpTaintVar) || vars.Contains(TopDownTaintVar);
            }
        }

        public static class StatisticsHelper
        {
            public const string ReadSet = "Read Set";
            public const string DataAndControl = "Data And Control";
            public const string Refined = "Refined";
            public const string DataOnly = "Data Only";
            public static void GenerateCSVOutput(string outFileName, List<Tuple<string, string, Procedure, Variable, VarSet>> statsLog)
            {
                TextWriter output = new StreamWriter(outFileName);
                output.WriteLine("Note: Only variables that do not have * on all kinds of analyses are aggregated");
                output.WriteLine("Filename, Procedure, {0}, {1}, {2}, {3}", ReadSet, DataAndControl, Refined, DataOnly);

                var statsPerFile = statsLog.GroupBy(t => t.Item2);
                foreach (var ft in statsPerFile)
                {
                    var statsPerProc = ft.GroupBy(t => t.Item3);
                    foreach (var pt in statsPerProc)
                    {
                        Dictionary<string, int> vals = new Dictionary<string, int>();
                        vals[ReadSet] = vals[DataAndControl] = vals[Refined] = vals[DataOnly] = 0;
                        var statsPerVar = pt.GroupBy(t => t.Item4);
                        foreach (var statsOfVar in statsPerVar)
                        {
                            var statsOfRefined = statsOfVar.Where(t => t.Item1 == Refined);
                            Debug.Assert(statsOfRefined.Count() <= 1);
                            // if the refined dataset is non deterministic or no refined run exists:
                            if ((statsOfRefined.Count() == 0) ||
                                (statsOfRefined.Count() > 0 && statsOfRefined.All(t => !t.Item5.Contains(Utils.VariableUtils.NonDetVar))))
                                statsOfVar.Iter(t => vals[t.Item1] += t.Item5.Count);
                        }
                        output.WriteLine("{0},{1},{2},{3},{4},{5}", ft.Key, pt.Key, vals[ReadSet], vals[DataAndControl], vals[Refined], vals[DataOnly]);
                    }
                }
                
                output.Close();
            }

            public static void GenerateCSVOutput(string outFileName, List<Tuple<string, Procedure, Dependencies>> procDependencies)
            {
                TextWriter output = new StreamWriter(outFileName);
                output.WriteLine("Filename, Procedure, Overall, Num Globals, Sum Globals, Inputs(Globals), Num Outputs, Sum Outputs, Inputs(Outputs)");
                // for each tuple, grouped by filename
                foreach (var depsInFile in procDependencies.GroupBy(x => x.Item1))
                {
                    foreach (var pd in depsInFile)
                    {
                        var overall = pd.Item3.Sum(x => x.Value.Count); // overall size of dependencies (\Sigma_{v} Deps(v))
                        var numGlobals = pd.Item3.Where(x => x.Key is GlobalVariable).Count();
                        var sumGlobals = pd.Item3.Where(x => x.Key is GlobalVariable).Sum(x => x.Value.Count); // size of global vars dependencies
                        HashSet<Variable> inputsGlobals = new VarSet();
                        foreach (var depSet in pd.Item3.Where(x => x.Key is GlobalVariable))
                            foreach (var v in depSet.Value)
                                if (pd.Item2.InParams.Contains(v))
                                    inputsGlobals.Add(v);
                        var numOutputs = pd.Item3.Where(x => pd.Item2.OutParams.Contains(x.Key)).Count();
                        var sumOutputs = pd.Item3.Where(x => pd.Item2.OutParams.Contains(x.Key)).Sum(x => x.Value.Count); // size out outputs dependencies
                        HashSet<Variable> inputsOutputs = new VarSet();
                        foreach (var depSet in pd.Item3.Where(x => pd.Item2.OutParams.Contains(x.Key)))
                            foreach (var v in depSet.Value)
                                if (pd.Item2.InParams.Contains(v))
                                    inputsOutputs.Add(v);
                        output.WriteLine("{0},{1},{2},{3},{4},{5},{6},{7},{8}", pd.Item1, pd.Item2, overall, numGlobals, sumGlobals, inputsGlobals.Count, numOutputs, sumOutputs, inputsOutputs.Count);
                    }
                }
                output.Close();
            }

            public static void GenerateCSVOutputForSemDep(List<Tuple<string, string, int, int, int>> sd, string outFileName)
            {
                TextWriter output = new StreamWriter(outFileName);
                output.WriteLine("Filename, Procedure, Data + Control, Data Only, Refined");
                foreach (var fileDeps in sd.GroupBy(x => x.Item1))
                    foreach (var procDeps in fileDeps)
                        output.WriteLine("{0},{1},{2},{3},{4}", procDeps.Item1, procDeps.Item2, procDeps.Item3, procDeps.Item4, procDeps.Item5);
                output.Close();
            }

            internal static void GenerateCSVOutput(string outFileName, List<Tuple<string, string, int>> taintLog)
            {
                TextWriter output = new StreamWriter(outFileName);
                foreach (var taint in taintLog)
                {
                    output.WriteLine(taint.Item1 + "," + taint.Item2 + "," + taint.Item3);
                }
                output.Close();
            }
            internal static List<Tuple<string, string, int>> ReadCSVOutput(string outFileName)
            {
                List<Tuple<string, string, int>> taintLog = new List<Tuple<string, string, int>>();
                TextReader input = new StreamReader(outFileName);
                string line;
                while ((line = input.ReadLine()) != null)
                {

                    var items = line.Split(',');
                    taintLog.Add(new Tuple<string, string, int>(items[0], items[1], int.Parse(items[2])));
                }
                input.Close();
                return taintLog;
            }
        }

        public class DisplayHtmlHelper
        {
            public static string TaintMarkerPre = "<taint>";
            public static string TaintMarkerPost = "</taint>";

            HashSet<string> srcFiles;
            List<Tuple<string, string, int>> changedLines;  //{(file, func, line),..}
            List<Tuple<string, string, int>> taintedLines; //{(file, func, line), ..}
            List<Tuple<string, string, int>> dependencyTaintedLines; //{(file, func, line), ..}
            List<Tuple<string, string, int, string, Dependencies>> dependenciesLines; //{(file, func, line, title, {v1 <- {...},... vn <- {...}})}
            List<Tuple<string, string, int, string>> taintedModSetLines; //{(file, func, line, {v1, ..., vn})}

            public DisplayHtmlHelper(List<Tuple<string, string, int>> changedLines, List<Tuple<string, string, int>> taintedLines, List<Tuple<string, string, int, string, Dependencies>> dependenciesLines, List<Tuple<string, string, int, string>> taintedModSetLines, List<Tuple<string, string, int>> dependencyTaintedLines)
            {
                this.dependencyTaintedLines = dependencyTaintedLines;
                this.changedLines = changedLines;
                this.taintedLines = taintedLines;
                this.dependenciesLines = dependenciesLines;
                this.taintedModSetLines = taintedModSetLines;
                this.srcFiles = new HashSet<string>();
                this.srcFiles.UnionWith(changedLines.Select(t => t.Item1));
                this.srcFiles.UnionWith(taintedLines.Select(t => t.Item1));
                this.srcFiles.UnionWith(dependenciesLines.Select(t => t.Item1));
            }

            public DisplayHtmlHelper(List<Tuple<string, string, int>> changedLines, List<Tuple<string, string, int>> taintedLines, List<Tuple<string, string, int, string, Dependencies>> dependenciesLines, List<Tuple<string, string, int, string>> taintedModSetLines)
                :this(changedLines, taintedLines, dependenciesLines, taintedModSetLines, new List<Tuple<string, string, int>>())
            {                
            }

            public void GenerateHtmlOutput()
            {
                Func<string, string, string> MkLink = delegate(string s, string t)
                {
                    return @"<a href=" + t + @">" + s + @"</a>";
                };

                //for each file f in the dependency set
                //  for each sourceline l in f
                //     if changed(l) then change-marker l
                //     elseif tainted(l) then tainted-marker l
                //     elseif l is last line then l proc-deps 
                foreach (var srcFile in srcFiles)
                {
                    StreamReader sr = null;
                    try
                    {
                        if (!File.Exists(srcFile)) // try the linux version
                            sr = new StreamReader(srcFile.Replace('\\', '/'));
                        else
                            sr = new StreamReader(srcFile);
                    }
                    catch (Exception)
                    {
                        Console.WriteLine("Could not generate HTML for file " + (srcFile == null ? "null" : srcFile) + ". (file not found)");
                        continue;
                    }
                    
                    string outFileName = srcFile + (Analysis.DacMerged!=null?".DAC":"") + ".html";

                    Console.WriteLine("Generating " + outFileName);

                    TextWriter output = new StreamWriter(outFileName);
                    output.WriteLine("<!DOCTYPE HTML PUBLIC \"-//W3C//DTD HTML 3.2//EN\">");
                    output.WriteLine("<html>");
                    output.WriteLine("<head>");
                    output.WriteLine("<title>Tainted outputs</title>");
                    output.WriteLine("<style type=\"text/css\"> "
                        + "div.code {font-family:monospace; font-size:100%;} </style>");
                    output.WriteLine("<style type=\"text/css\"> "
                        + "span.trace { background:yellow; color:red; font-weight:bold;} </style>");
                    output.WriteLine("<style type=\"text/css\"> "
                        + "span.values { background:lightgray; color:black; font-weight:bold;} </style>");
                    output.WriteLine("<style type=\"text/css\"> "
                        + "span.report { background:lightgreen; color:black; font-weight:bold;} </style>");
                    output.WriteLine("<style type=\"text/css\"> "
                        + "span.reportstmt { background:lightgreen; color:red; font-weight:bold;} </style>");
                    output.WriteLine("</head>");
                    output.WriteLine("<body>");
                    output.WriteLine("");
                    output.WriteLine("<h1> Statements that are tainted given the taint source </h1> ");

                    // get all line from the file and close it
                    string ln;
                    List<string> srcLines = new List<string>();
                    while ((ln = sr.ReadLine()) != null)
                        srcLines.Add(ln);
                    sr.Close();

                    for (int lineNum = 1; lineNum <= srcLines.Count; ++lineNum)
                    {
                        string line = srcLines[lineNum - 1].ToString().Replace(" ", "&nbsp;").Replace("\t", "&nbsp;&nbsp;&nbsp;");
                        if (changedLines.Exists(l => l.Item1 == srcFile && l.Item3 == lineNum)) // changed
                        {
                            //line = string.Format("<b> <i> {0}  </i> </b>", line);
                            line = string.Format("<b> <font color=\"red\"> {0} </font> </b>", line);
                        }
                        else if (taintedLines.Exists(l => l.Item1 == srcFile && l.Item3 == lineNum)) // tainted
                        {
                            //line = string.Format("<b> <u> {0} </u> </b>", line);
                            line = string.Format("<b> <font color=\"blue\"> {0} </font> </b>", line);
                        }
                        else if (dependencyTaintedLines.Exists(l => l.Item1.Equals(srcFile) && l.Item3 == lineNum)) // tainted from previous
                        {
                            //line = string.Format("<b> <u> {0} </u> </b>", line);
                            line = string.Format("<b> <font color=\"green\"> {0} </font> </b>", line);
                        }
                        
                        /*else */if (taintedModSetLines.Exists(l => l.Item1 == srcFile && l.Item3 == lineNum))
                        {
                            string taintedModset = null;
                            taintedModSetLines.Where(l => l.Item1 == srcFile && l.Item3 == lineNum).Iter(t => taintedModset = string.Format("</br> <b> Outputs: </b> {0} ", t.Item4.Replace(TaintMarkerPre,"<b> <font color=\"blue\">").Replace(TaintMarkerPost,"</font> </b>")));
                            line += taintedModset;
                        }
                        else if (dependenciesLines.Exists(l => l.Item1 == srcFile && l.Item3 == lineNum)) 
                        {// dependencies: can be obtained when not using /taint:change.txt
                            string deps = null;
                            dependenciesLines.Where(l => l.Item1 == srcFile && l.Item3 == lineNum).Iter(dep => deps = string.Format("<pre> {0} {1} </pre>", dep.Item4, dep.Item5.ToString()));
                            line += deps;
                        }
                        line = ("[" + lineNum + "]").PadRight(6).ToString().Replace(" ", "&nbsp;") + "   " + line + "<br>\n";
                        output.Write(line);
                        output.Flush();
                    }

                    output.WriteLine("</body>");
                    output.WriteLine("</html>");
                    output.Close();
                }

            }

        }

        public class AddExplicitConditionalVars : StandardVisitor
        {
            private Block currBlock = null;
            private Implementation currImpl = null;
            public override Block VisitBlock(Block node)
            {
                currBlock = node; base.VisitBlock(node); currBlock = null;
                return node;
            }

            public override Implementation VisitImplementation(Implementation node)
            {
                currImpl = node; base.VisitImplementation(node); currImpl = null;
                return node;
            }
            public override GotoCmd VisitGotoCmd(GotoCmd node)
            {
                // replace {goto A,B,C;} {A: assume (e1); ... } {B: assume (e2); ... } {C: assume (e3); ... }
                // with {c1 = e1; c2 = e2; c3 = e3; goto A,B,C;} {A: assume (c1); ... } {B: assume(c2); ... } {B: assume(c3); ... }
                var succs = node.labelTargets;
                if (succs.Count > 1)
                {
                    foreach (var succ in succs.Where(s => s.Cmds.Count > 0))
                    {
                        var cmd = succ.Cmds[0] as AssumeCmd;
                        if (cmd != null)
                        {
                            // create a fresh variable
                            var v = new LocalVariable(Token.NoToken, new TypedIdent(Token.NoToken, succ.Label + "_Cond", Microsoft.Boogie.Type.Bool));
                            //Debug.Assert(!currImpl.LocVars.Select(x => x.Name).Contains(v.Name));
                            currImpl.LocVars.Add(v);
                            var id = new IdentifierExpr(Token.NoToken, v);
                            // create and add the assignment
                            var lhs = new List<AssignLhs>();
                            lhs.Add(new SimpleAssignLhs(Token.NoToken, id));
                            var rhs = new List<Expr>();
                            rhs.Add(cmd.Expr);
                            currBlock.Cmds.Add(new AssignCmd(Token.NoToken, lhs, rhs));
                            // replace the goto destinations expressions
                            cmd.Expr = id;
                        }
                    }
                    //var s1 = succs[0].Cmds[0] as AssumeCmd;
                    //var s2 = succs[1].Cmds[0] as AssumeCmd;
                    //if (s1 != null && s2 != null)
                    //{
                    //    // TODO: hacky, this assertion is here to strengthen the assumption that gotos with 2 successors will always be a negation of one another
                    //    Debug.Assert(Expr.Not(s2.Expr).ToString() == s1.Expr.ToString() ||
                    //                 Expr.Not(s1.Expr).ToString() == s2.Expr.ToString() ||
                    //                 s1.Expr.ToString().Replace("!=", "==") == s2.Expr.ToString() ||
                    //                 s2.Expr.ToString().Replace("!=", "==") == s1.Expr.ToString());
                    //    // create a fresh variable
                    //    var v = new LocalVariable(Token.NoToken, new TypedIdent(Token.NoToken, currBlock.Label + "_Cond", Microsoft.Boogie.Type.Bool));
                    //    currImpl.LocVars.Add(v);
                    //    var id = new IdentifierExpr(Token.NoToken, new LocalVariable(Token.NoToken, new TypedIdent(Token.NoToken, currBlock.Label + "_Cond", Microsoft.Boogie.Type.Bool)));
                    //    // create and add the assignment
                    //    var lhs = new List<AssignLhs>();
                    //    lhs.Add(new SimpleAssignLhs(Token.NoToken, id));
                    //    var rhs = new List<Expr>();
                    //    rhs.Add(s1.Expr);
                    //    currBlock.Cmds.Add(new AssignCmd(Token.NoToken, lhs, rhs));
                    //    // replace the goto destinations expressions
                    //    s1.Expr = id;
                    //    s2.Expr = Expr.Not(id);
                    //}
                }
                return node;
            }
        }

        public class RemoveAsserts : StandardVisitor
        {
            public override Cmd VisitAssertCmd(AssertCmd node)
            {
                node.Expr = Expr.True;
                return base.VisitAssertCmd(node);
            }
        }

        public class RemoveValueIsAssumes : StandardVisitor
        {
            public override List<Cmd> VisitCmdSeq(List<Cmd> cmdSeq)
            {
                var newCmdSeq = new List<Cmd>();
                cmdSeq.Iter
                    (x =>
                    {
                        if (!((x is AssumeCmd) && 
                             ((AssumeCmd)x).Expr.ToString().Contains("value_is")))
                            newCmdSeq.Add(x);
                    }    
                    );
                return base.VisitCmdSeq(newCmdSeq);
            }
        }

        /// <summary>
        /// Rewrites M := M[e := e'] ---> M[e] := e'
        /// </summary>
        public class RewriteSingletonMapUdates : StandardVisitor
        {
            public override Cmd VisitAssignCmd(AssignCmd node)
            {
                var i = 0;
                List<AssignLhs> nLhss = new List<AssignLhs>(node.Lhss);
                List<Expr> nRhss = new List<Expr>(node.Rhss);
                for (i = 0; i < node.Lhss.Count; ++i)
                {
                    var lhs = node.Lhss[i]; 
                    var rhs = node.Rhss[i]; 
                    if (lhs.DeepAssignedVariable.TypedIdent.Type.IsMap && lhs.Type.IsMap)
                    {
                        var x = rhs as NAryExpr;
                        if (x == null) continue;
                        if (x.Fun is MapStore &&
                            lhs.DeepAssignedVariable.ToString() == x.Args[0].ToString())
                        {
                            Debug.Assert(x.Args.Count == 3, "Expecting MapStore(m,x,y)");
                            nRhss[i] = x.Args[2]; //node.Rhss[i] = x.Args[2];
                            nLhss[i] = /*node.Lhss[i] =*/ new MapAssignLhs(Token.NoToken, lhs, new List<Expr> { x.Args[1] });
                        }
                    }
                }
                node.Lhss = nLhss;
                node.Rhss = nRhss;
                return base.VisitAssignCmd(node);
            }
        }


        static public class CallGraphHelper
        {
            static public Graph<Procedure> ComputeCallGraph(Program program)
            {
                Graph<Procedure> graph = new Graph<Procedure>();

                foreach (Implementation impl in program.Implementations)
                {
                    graph.AddSource(impl.Proc);
                    foreach (var b in impl.Blocks)
                        foreach (CallCmd c in b.Cmds.Where(c => c is CallCmd))
                            graph.AddEdge(impl.Proc, c.Proc);
                }

                //program.Implementations.Iter(impl => { if (graph.Nodes.Contains(impl.Proc) && graph.Predecessors(impl.Proc).Count() == 0) graph.AddSource(impl.Proc); });
                return graph;
            }

            public static List<SCC<Procedure>> ComputeOrderedSCCs(Graph<Procedure> graph)
            {

                Adjacency<Procedure> next = new Adjacency<Procedure>(graph.Successors);
                Adjacency<Procedure> prev = new Adjacency<Procedure>(graph.Predecessors);

                var sccs = new StronglyConnectedComponents<Procedure>(graph.Nodes, next, prev);
                sccs.Compute();
                //sccs.Iter(s => { s.Iter(p => Console.Write(p + ", ")); Console.WriteLine(); });

                var order = sccs.ToList();
                for (int i = 0; i < order.Count; i++)
			    {
                    for (int j = i + 1; j < order.Count; j++)
                        Debug.Assert(order[i].All(p => order[j].All(p2 => !graph.Edge(p2,p))));
			    }

                //List<SCC<Procedure>> order = new List<SCC<Procedure>>(), oldSCCs = new List<SCC<Procedure>>(sccs);
                //while (oldSCCs.Count > 0)
                //{
                //    var highest = oldSCCs.FirstOrDefault(s => s.All(p => sccs.Where(s2 => s2 != s).All(s2 => s2.All(p2 => !graph.Edge(p2,p)))));
                //    if (highest == null)
                //    {
                //        order.AddRange(oldSCCs);
                //        break;
                //    }
                //    oldSCCs.Remove(highest);
                //    order.Add(highest);
                //}

                //foreach (var s in sccs)
                //{
                //    foreach (var s2 in sccs)
                //    {
                //        if (order.Contains(s) && order.Contains(s2))
                //            continue;
                //        if (s.Any(p => s2.Any(p2 => graph.Edge(p, p2))))
                //        {
                //            if (order.Contains(s))
                //                order.Insert(order.IndexOf(s) + 1, s2);
                //            else if (order.Contains(s2))
                //                order.Insert(order.IndexOf(s2), s);
                //            else
                //            {
                //                order.Add(s);
                //                if (s != s2)
                //                    order.Add(s2);
                //            }
                //            continue;
                //        }
                //    }
                //}
                return order;
            }

            static public Dictionary<int, HashSet<Procedure>> BFS(Graph<Procedure> cg)
            {
                int level = 0;
                HashSet<Procedure> todo = new HashSet<Procedure>(cg.Nodes);
                Dictionary<int, HashSet<Procedure>> bfs = new Dictionary<int, HashSet<Procedure>>();

                bfs[level] = new HashSet<Procedure>();
                foreach (Procedure p in cg.Nodes.Where(p => cg.Predecessors(p).Count() == 0))
                    bfs[level].Add(p);

                if (bfs[level].Count == 0)
                { // no sources found
                    bfs[level] = todo;
                    return bfs;
                }

                while (todo.Count > 0)
                {
                    if (bfs[level].Count == 0)
                    { // add remaining at last level
                        bfs[level] = todo;
                        return bfs;
                    }
                    bfs[level + 1] = new HashSet<Procedure>();
                    foreach (var p in bfs[level])
                    {
                        foreach (var s in cg.Successors(p).Intersect(todo))
                        {
                            bfs[level + 1].Add(s);
                        }
                        todo.Remove(p);
                    }
                    level++;
                }
                return bfs;
            }

            static public List<Procedure> DFS(Graph<Procedure> cg)
            {
                HashSet<Procedure> todo = new HashSet<Procedure>(cg.Nodes);
                List<Procedure> result = new List<Procedure>();

                foreach (Procedure p in cg.Nodes.Where(p => cg.Predecessors(p).Count() == 0))
                {
                    todo.Remove(p);
                    result.Add(p);
                }

                int curr = 0;
                while (todo.Count > 0 && curr < result.Count)
                {
                    foreach (var s in cg.Successors(result.ElementAt(curr)))
                        if (todo.Contains(s))
                        {
                            result.Insert(curr + 1, s);
                            todo.Remove(s);
                        }
                    curr++;
                }

                if (todo.Count > 0)
                    result.AddRange(todo);

                return result;
            }

            static public List<Procedure> BottomUp(Graph<Procedure> cg)
            {
                HashSet<Procedure> todo = new HashSet<Procedure>(cg.Nodes);
                List<Procedure> result = new List<Procedure>();

                foreach (Procedure p in cg.Nodes.Where(p => cg.Successors(p).Count() == 0))
                {
                    todo.Remove(p);
                    result.Add(p);
                }

                int curr = 0;
                while (todo.Count > 0 && curr < result.Count)
                {
                    foreach (var p in cg.Predecessors(result.ElementAt(curr)))
                        if (todo.Contains(p))
                        {
                            result.Add(p);
                            todo.Remove(p);
                        }
                    curr++;
                }

                if (todo.Count > 0)
                    result.AddRange(todo);

                return result;
            }

            static public void WriteCallGraph(string filename, Graph<Procedure> callGraph)
            {
                TextWriter output = new StreamWriter(filename + ".dot");
                var stubs =
                    callGraph.Nodes.Where(p => callGraph.Successors(p).Count() == 0);
                output.Write(callGraph.ToDot(p => p.ToString(), 
                    p => 
                        stubs.Contains(p) ? "[shape=box style=filled fillcolor=yellow]" : "[shape=oval]" ));
                output.Close();
            }
        }

        /// <summary>
        /// Utilities for looking up entities across programs
        /// </summary>
        public static class CrossProgramUtils
        {
            //TODO: this does not account for non-globals (e.g. procedure params/returns/locals)
            public static Declaration ResolveTopLevelDeclsAcrossPrograms(Declaration d, Program prog1, Program prog2)
            {
                //TODO: do we have copies of NONDETVAR?
                if (d == Utils.VariableUtils.NonDetVar)
                    return d;
                var ret = prog2.TopLevelDeclarations.Where(x => x.ToString() == d.ToString() && x.GetType() == d.GetType()).FirstOrDefault();
                if (ret == null)
                    throw new Exception(string.Format("Unable to resolve symbol {0} of type {1} in prog2", d.ToString(), d.GetType()));
                return ret;
            }

            public static Variable ResolveVariableDeclsAcrossPrograms(Variable v, Procedure proc2, Program prog1, Program prog2)
            {
                if (v is GlobalVariable) return (Variable) ResolveTopLevelDeclsAcrossPrograms(v, prog1, prog2);
                if (v is Constant) return (Variable)ResolveTopLevelDeclsAcrossPrograms(v, prog1, prog2);
                var inp = (Variable)proc2.InParams.Where(x => x.Name == v.Name && x.TypedIdent.Type.ToString() == v.TypedIdent.Type.ToString()).FirstOrDefault();
                if (inp != null) return inp;
                var op = (Variable)proc2.OutParams.Where(x => x.Name == v.Name && x.TypedIdent.Type.ToString() == v.TypedIdent.Type.ToString()).FirstOrDefault();
                if (op != null) return op;
                Debug.Assert(v is LocalVariable);
                var impl2 = prog2.TopLevelDeclarations.OfType<Implementation>().Where(x => x.Name == proc2.Name).FirstOrDefault();
                if (impl2 == null)
                    throw new Exception(string.Format("Unable to resolve impl {0} in prog2", proc2.Name));
                var lv = impl2.LocVars.Where(x => x.Name == v.Name && x.TypedIdent.Type.ToString() == v.TypedIdent.Type.ToString()).FirstOrDefault();
                if (lv == null)
                    throw new Exception(string.Format("Unable to resolve local variable {0} of type {1} in impl {2} in prog2", 
                        v.ToString(), v.GetType(), proc2.Name));
                return lv;
            }

            /// <summary>
            /// Converts dependency over prog1 to dependecy over prog2
            /// </summary>
            /// <param name="dependency"></param>
            /// <param name="prog1"></param>
            /// <param name="prog2"></param>
            /// <returns></returns>
            public static Dictionary<Procedure, Dependencies> ResolveDependenciesAcrossPrograms
                (Dictionary<Procedure, Dependencies> procDepends,
                Program prog1,
                Program prog2)
            {
                Dictionary<Procedure, Dependencies> newProcDepends = new Dictionary<Procedure, Dependencies>();
                foreach (var kv in procDepends) //proc -> (Var -> {Var})
                {
                    var proc = kv.Key;
                    var newProc = (Procedure)ResolveTopLevelDeclsAcrossPrograms(proc, prog1, prog2);
                    var depends = new Dependencies();
                    foreach (var kv1 in kv.Value) //Var -> {Var}
                    {
                        var variable = ResolveVariableDeclsAcrossPrograms(kv1.Key, newProc, prog1, prog2);
                        var deps = new VarSet(kv1.Value.Select(x => ResolveVariableDeclsAcrossPrograms(x, newProc, prog1, prog2)));
                        depends[variable] = deps;
                    }
                    newProcDepends[newProc] = depends;
                }
                return newProcDepends;
            }

            static int replicateProgramCount = 0;
            public static Program ReplicateProgram(Program prog, string origFilename)
            {
                var filename = origFilename + ".tmp." + (++replicateProgramCount) + ".bpl";
                PrintProgram(prog, filename);
                //Parsing stuff
                Program newProg;
                if (!Utils.ParseProgram(filename, out newProg)) return null;
                //ModSetCollector c = new ModSetCollector();
                //c.DoModSetAnalysis(newProg);
                return newProg;
            }
        }


        /// <summary>
        /// TODO: Copied from Rootcause, refactor 
        /// </summary>
        public class BoogieInlineUtils
        {
            public static void Inline(Program program)
            {
                //perform inlining on the procedures
                IEnumerable<Declaration> impls = program.TopLevelDeclarations.Where(x => x is Implementation);
                foreach (Implementation impl in impls)
                {
                    impl.OriginalBlocks = impl.Blocks;
                    impl.OriginalLocVars = impl.LocVars;
                }

                foreach (Implementation impl in impls)
                    Inliner.ProcessImplementation(program, impl);

            }
            public static bool IsInlinedProc(Procedure procedure)
            {
                return procedure != null && QKeyValue.FindIntAttribute(procedure.Attributes, RefineConsts.inlineAttribute, -1) != -1;
            }

            /// <summary>
            /// Adds {:inline "recursionDepth"} to all proceudres reachable within "bound" in "callGraph"
            /// from "impl" in "prog"
            /// Excludes impl
            /// InlineAsSpec uses {:inline spec} instead of {:inline bound} which replaces leaves with a call instead of assume false
            /// </summary>
            /// <param name="prog"></param>
            /// <param name="impl"></param>
            /// <param name="bound"></param>
            /// <param name="recursionDepth"></param>
            public static void InlineUptoDepth(Program prog, Implementation impl, int bound, int recursionDepth, Graph<Procedure> callGraph,
                bool inlineUsingSpec = false)
            {
                Dictionary<int, HashSet<Procedure>> reachableProcs = new Dictionary<int, HashSet<Procedure>>();
                reachableProcs[0] = new HashSet<Procedure>() { impl.Proc };

                for (int i = 1; i < bound; ++i)
                {
                    reachableProcs[i] = new HashSet<Procedure>();
                    reachableProcs[i - 1].Iter
                        (p => callGraph.Successors(p).Iter(q => reachableProcs[i].Add(q)));
                }
                HashSet<Procedure> reachAll = new HashSet<Procedure>();
                reachableProcs.Values
                    .Iter(
                    x => x.Iter(y => reachAll.Add(y))
                    );
                reachAll.Remove(impl.Proc);
                reachAll.Iter
                    (x => x.AddAttribute("inline", Expr.Literal(recursionDepth)));
            }

        }

        public static Absy GetImplEntry(Implementation node)
        {
            return (node.Blocks[0].Cmds.Count > 0) ?
                (Absy)node.Blocks[0].Cmds[0] :
                (Absy)node.Blocks[0].TransferCmd;
        }

        /// <summary>
        /// These are some very specific stubs for which we should not add out == func(in)
        /// </summary>
        /// <param name="callee"></param>
        /// <returns></returns>
        internal static bool IsBakedInStub(Procedure callee)
        {
            var name = callee.Name.ToLower();
            return
                name.Contains("_malloc") ||
                name.Contains("det_choice") ||
                name.ToLower().Contains("havoc_");
        }
    }

    //state related to VC generation that will be shared by different options
    /// <summary>
    /// TODO: Copied from Rootcause, refactor
    /// </summary>
    static class VC
    {
        /* vcgen related state */
        static public VCGen vcgen;
        static public ProverInterface proverInterface;
        static public ProverInterface.ErrorHandler handler;
        static public ConditionGeneration.CounterexampleCollector collector;
        static public Boogie2VCExprTranslator translator;
        static public VCExpressionGenerator exprGen;

        #region Utilities for calling the verifier
        public static void InitializeVCGen(Program prog)
        {
            //create VC.vcgen/VC.proverInterface
            VC.vcgen = new VCGen(prog, CommandLineOptions.Clo.SimplifyLogFilePath, CommandLineOptions.Clo.SimplifyLogFileAppend, null);
            VC.proverInterface = ProverInterface.CreateProver(prog, CommandLineOptions.Clo.SimplifyLogFilePath, CommandLineOptions.Clo.SimplifyLogFileAppend, CommandLineOptions.Clo.ProverKillTime);
            VC.translator = VC.proverInterface.Context.BoogieExprTranslator;
            VC.exprGen = VC.proverInterface.Context.ExprGen;
            VC.collector = new ConditionGeneration.CounterexampleCollector();
        }
        public static ProverInterface.Outcome VerifyVC(string descriptiveName, VCExpr vc, out List<Counterexample> cex)
        {
            VC.collector.examples.Clear(); //reset the cexs
            //Use MyBeginCheck instead of BeginCheck as it is inconsistent with CheckAssumptions's Push/Pop of declarations
            ProverInterface.Outcome proverOutcome;
            //proverOutcome = MyBeginCheck(descriptiveName, vc, VC.handler); //Crashes now
            VC.proverInterface.BeginCheck(descriptiveName, vc, VC.handler);
            proverOutcome = VC.proverInterface.CheckOutcome(VC.handler);
            cex = VC.collector.examples;
            return proverOutcome;
        }

        public static void FinalizeVCGen(Program prog)
        {
            VC.collector = null;
        }

        public static ProverInterface.Outcome MyBeginCheck(string descriptiveName, VCExpr vc, ProverInterface.ErrorHandler handler)
        {
            VC.proverInterface.Push();
            VC.proverInterface.Assert(vc, true);
            VC.proverInterface.Check();
            var outcome = VC.proverInterface.CheckOutcomeCore(VC.handler);
            VC.proverInterface.Pop();
            return outcome;
        }
        public static VCExpr GenerateVC(Program prog, Implementation impl)
        {
            VC.vcgen.ConvertCFG2DAG(impl);
            ModelViewInfo mvInfo;
            var /*TransferCmd->ReturnCmd*/ gotoCmdOrigins = VC.vcgen.PassifyImpl(impl, out mvInfo);

            var exprGen = VC.proverInterface.Context.ExprGen;
            //VCExpr controlFlowVariableExpr = null; 
            VCExpr controlFlowVariableExpr = CommandLineOptions.Clo.UseLabels ? null : VC.exprGen.Integer(BigNum.ZERO);


            Dictionary<int, Absy> label2absy;
            var vc = VC.vcgen.GenerateVC(impl, controlFlowVariableExpr, out label2absy, VC.proverInterface.Context);
            if (!CommandLineOptions.Clo.UseLabels)
            {
                VCExpr controlFlowFunctionAppl = VC.exprGen.ControlFlowFunctionApplication(VC.exprGen.Integer(BigNum.ZERO), VC.exprGen.Integer(BigNum.ZERO));
                VCExpr eqExpr = VC.exprGen.Eq(controlFlowFunctionAppl, VC.exprGen.Integer(BigNum.FromInt(impl.Blocks[0].UniqueId)));
                vc = VC.exprGen.Implies(eqExpr, vc);
            }

            if (CommandLineOptions.Clo.vcVariety == CommandLineOptions.VCVariety.Local)
            {
                VC.handler = new VCGen.ErrorReporterLocal(gotoCmdOrigins, label2absy, impl.Blocks, VC.vcgen.incarnationOriginMap, VC.collector, mvInfo, VC.proverInterface.Context, prog);
            }
            else
            {
                VC.handler = new VCGen.ErrorReporter(gotoCmdOrigins, label2absy, impl.Blocks, VC.vcgen.incarnationOriginMap, VC.collector, mvInfo, VC.proverInterface.Context, prog);
            }
            return vc;
        }
        #endregion

    }

}<|MERGE_RESOLUTION|>--- conflicted
+++ resolved
@@ -214,10 +214,6 @@
                 {
                     return lines;
                 }
-<<<<<<< HEAD
-                
-=======
->>>>>>> dff78711
                 foreach(AssertCmd cmd in block.Cmds.Where(x => x is AssertCmd))
                 {
                     var line = QKeyValue.FindIntAttribute(cmd.Attributes, "sourceLine", -1);
